--- conflicted
+++ resolved
@@ -76,40 +76,29 @@
 can be used (must meet '-min' cutoffs), but the results
 might not be reliable.
 
-<<<<<<< HEAD
 =head2 Count file (Mothur format: http://www.mothur.org/wiki/Count_File)
 
 The count file should be used to designate population structure.
 Names in the count file and fasta files must match 
 (the -delimiter flag can be used to make the fasta file sequence names
 match the count file names)!
-=======
-=head2 Count File
-
-The count file should be used to designate population structure.
-Names in the count file and fasta files must match 
-(you can use the -delimiter flag to make the fasta file sequence
-names match the names in the count file)!
->>>>>>> e435bced
 
 =head2 Output
 
 tab-delimited table.
 Columns: file, pop1__pop2, Fst, Fst-pvalue_low, Fst-pvalue_high
 
-<<<<<<< HEAD
 =head2 -delimiter
 
 The deimiter string provided will be converted to a regular expression.
-=======
+
 =head2 WARNINGS
 
 Test with ARLECORE v 3.5.1.3 (17.09.11). Other versions may
 not work with default *ars and *arp file produced. You can
 use the -keep flag to try to debug what changes to these files
 need to be made in order to get a different version of Arlecore
-to work
->>>>>>> e435bced
+to work.
 
 =head1 EXAMPLES
 
@@ -136,10 +125,7 @@
 use Data::Dumper;
 use Getopt::Long;
 use File::Spec;
-<<<<<<< HEAD
 use File::Path qw/rmtree/;
-=======
->>>>>>> e435bced
 use File::Temp;
 use File::Path qw/rmtree/;
 use Parallel::ForkManager;
@@ -504,16 +490,6 @@
     chomp;
     if(/^\s*>(.+)/){
       my $orig = $1;
-<<<<<<< HEAD
-
-      # applying delimiter
-      my @p = split /$delim/, $orig;
-
-      # adding copies
-      (my $new = $p[0]) =~ s/$/__$copies{$_}/;
-      print OUT ">$new\n";
-
-=======
       
       # parse out just taxon name using delim
       my @p = split /$delim/, $orig;
@@ -527,7 +503,6 @@
       print OUT ">$new\n";
 
       # saving new taxon_name
->>>>>>> e435bced
       push @{$taxon_index{$p[0]}}, $new;
     }
     else{
