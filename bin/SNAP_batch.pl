--- conflicted
+++ resolved
@@ -1,7 +1,103 @@
 #!/usr/bin/env perl
 
-<<<<<<< HEAD
-=======
+=pod
+
+=head1 NAME
+
+SNAP_batch.pl -- run SNAP.pl on many alignments and parse output
+
+=head1 SYNOPSIS
+
+SNAP_batch.pl [options] alignment(s).fna
+
+=head2 options
+
+=over
+
+=item -group  <char>
+
+Group file in Mothur format (2 column: 1st=taxon, 2nd=group; no header).
+This is required to summarize dn/ds between groups.
+
+=item -prefix  <char>
+
+Prefix of output files. ["SNAP_batch"]
+
+=item -exe  <char>
+
+SNAP executable. ["SNAP.pl"]
+
+=item -fork  <int>
+
+Number of parallel SNAP calls. [1]
+
+=item -debug
+
+Debug mode.
+
+=item -v	Verbose output
+
+=item -h	This help message
+
+=back
+
+=head2 For more information:
+
+perldoc SNAP_batch.pl
+
+=head1 DESCRIPTION
+
+Run SNAP.pl on many gene alignments and get a summary of the output.
+All values are averages of comparisons that did not produce 'NA' values.
+
+One or more fasta files (nucleotide) can be provided as input.
+
+If a group file is provided, the group file names (1st column) must
+match the fasta names.
+
+=head2 WARNINGS
+
+Multi-copy genes should produce and output, but the usefulness of 
+such output is questionable.
+
+=head2 Output files
+
+=head3 PREFIX_summary.txt
+
+A summary for all comparisons in the alignment (excluding 'NA' values).
+The columns are: file, ds, dn, ds/dn, dn/ds
+
+=head3 PREFIX_by-group.txt
+
+Only written if a group file is provided. The columns are:
+file, group1, group2, ds, dn, ds/dn, dn/ds
+
+=head1 EXAMPLES
+
+=head2 Just averages for all taxa:
+
+SNAP_batch.pl alignment(s).fna
+
+=head2 Average values between each group
+
+SNAP_batch.pl -g group.txt alignment(s).fna
+
+=head1 AUTHOR
+
+Nick Youngblut <nyoungb2@illinois.edu>
+
+=head1 AVAILABILITY
+
+sharchaea.life.uiuc.edu:/home/git/ITEP_PopGen/
+
+=head1 COPYRIGHT
+
+Copyright 2010, 2011
+This software is licensed under the terms of the GPLv3
+
+=cut
+
+
 ### modules
 use strict;
 use warnings;
@@ -11,40 +107,39 @@
 use File::Spec;
 use File::Path;
 use Forks::Super;
-#use Parallel::ForkManager;
-use IPC::Cmd qw/run can_run/;
-
+use IPC::Cmd qw/can_run run/;
+use Bio::SeqIO;
 
 ### args/flags
 pod2usage("$0: No files given.") if ((@ARGV == 0) && (-t STDIN));
 
-my ($verbose, $group_in, $tmp_dir);
+my ($verbose, $group_in, $debug);
+my $snap_exe = 'SNAP.pl';
 my $prefix = "SNAP_batch";
 my $fork = 1;
-my $SNAP_exec = 'SNAP.pl';
 GetOptions(
 	   "group=s" => \$group_in,
-	   "directory=s" => \$tmp_dir,
 	   "prefix=s" => \$prefix,			# output file prefix
 	   "fork=i" => \$fork,
-	   "SNAP_exec=s" => \$SNAP_exec,
+	   "exe=s" => \$snap_exe,
+	   "debug" => \$debug,
 	   "verbose" => \$verbose,
 	   "help|?" => \&pod2usage # Help
 	   );
 
 ### I/O error & defaults
 #die " ERROR: provide a group file in Mothur format!\n" unless $group_in;
-can_run($SNAP_exec) or die "ERROR: cannot find $SNAP_exec in \$PATH\n";
+unless(can_run($snap_exe)){
+  die "ERROR: cannot find SNAP executable: '$snap_exe'\n"
+}
 foreach my $infile (@ARGV){
-  die " ERROR: $infile not found!\n" unless -e $infile;
-  $infile = File::Spec->rel2abs($infile);
-}
+	die " ERROR: $infile not found!\n" unless -e $infile;
+	$infile = File::Spec->rel2abs($infile);
+	}
 
 ### MAIN
 my $group_r = load_group($group_in) if $group_in;
 my $curdir = File::Spec->rel2abs(File::Spec->curdir());
-#my $outdir = make_outdir($tmp_dir);
-
 
 
 my %summary;
@@ -58,16 +153,20 @@
 	  use File::Temp qw/tempdir/;
 	  my $tmpdir = File::Temp->newdir(); 		# temp directory
 	  my $outdir= $tmpdir->dirname;
+	  $outdir = File::Spec->rel2abs(File::Spec->curdir) if $debug;
 	  chdir $outdir or die $!;
-	  
+
 	  # converting fasta to table #
 	  my $tbl_file = fasta2txt($infile, $outdir);
 	  
 	  # running SNAP #
-	  call_SNAP($SNAP_exec, $tbl_file);
+	  call_SNAP($tbl_file, $snap_exe);
+
+	  # find summary file #
+	  my $sumFile = findSummaryFile();
 	  
 	  # parsing output #
-	  parse_SNAP_summary($tbl_file, $infile, \%summary, \%by_group, $group_r);
+	  parse_SNAP_summary($sumFile, $infile, \%summary, \%by_group, $group_r);
 	  
 	  # back to current directory
 	  chdir $curdir or die $!;
@@ -82,6 +181,7 @@
 
 # clean up #
 rm_fork_dirs();
+
 
 ### Subroutines
 sub rm_fork_dirs{
@@ -98,7 +198,6 @@
   print STDERR "All Forks::Super tmp directories deleted\n";
 }
 
-
 sub write_by_group_table{
   # writing by-group summary of dn/ds #
   my ($by_group_r, $group_r, $prefix) = @_;
@@ -109,7 +208,8 @@
   my @ugroup = keys %ugroup;
   
   # out FH #
-  open OUT, ">$prefix\_by-group.txt" or die $!;
+  my $groupOutFile = "$prefix\_by-group.txt";
+  open OUT, ">$groupOutFile" or die $!;
   
   # writing table #
   foreach my $file (keys %$by_group_r){
@@ -144,14 +244,18 @@
   }
   
   close OUT;
-}
+
+  print STDERR "File written: $groupOutFile\n";
+}
+
 
 sub write_summary_table{
   # writing summary table #
   my ($summary_r, $prefix) = @_;
   
   # out FH #
-  open OUT, ">$prefix\_summary.txt" or die $!;
+  my $outFile = "$prefix\_summary.txt"; 
+  open OUT, ">$outFile" or die $!;
   
   # header: dn, ds, ds/dn, dn/ds	
   foreach my $file (keys %$summary_r){		
@@ -163,11 +267,29 @@
 		  ), "\n";
   }
   close OUT;
+  print STDERR "File written: $outFile\n";
+}
+
+
+sub findSummaryFile{
+  # finding summary file produced by SNAP #
+  
+  my $cwd = File::Spec->rel2abs(File::Spec->curdir());
+  
+  opendir DIR, $cwd or die $!;
+  my @sumFiles = grep(/summary/, readdir DIR);
+  closedir DIR or die $!;
+
+  if(length(@sumFiles) > 1){
+    die "ERROR: >1 summary file in directory";
+  }
+  
+  return $sumFiles[0];
 }
 
 sub parse_SNAP_summary{
   # parsing the output from SNAP #
-  my ($tbl_file, $infile, $summary_r, $by_group_r, $group_r) = @_;
+  my ($sumFile, $infile, $summary_r, $by_group_r, $group_r) = @_;
   
   #print Dumper $group_r; exit;
   # getting group combinations #
@@ -182,7 +304,10 @@
     }
   }
   
-  open IN, "$tbl_file.summary" or die $!;
+  unless(-s $sumFile){
+    die "ERROR: '$sumFile' not found!\n";
+  }
+  open IN, $sumFile or die $!;
   while(<IN>){
     chomp;
     
@@ -265,519 +390,6 @@
   #print Dumper %$by_group_r; exit; 
 }
 
-sub calc_dn_ds{
-  # get dn/ds from ds/dn #
-  my $ds_dn = shift;
-  
-  # dn_ds #
-  my $dn_ds;
-  if($ds_dn ne "NA" && $ds_dn > 0){
-    $dn_ds = 1/$ds_dn;
-  }
-  else{ $dn_ds = "NA"; }	
-  
-  return $dn_ds;
-}
-
-sub call_SNAP{
-# calling SNAP #
-  my ($SNAP_exec, $tbl_file) = @_;
-  
-  my $cmd = "$SNAP_exec $tbl_file";
-  #if($verbose){ $cmd = "$SNAP_exec $tbl_file"; }
-  #else{ $cmd = "$SNAP_exec $tbl_file 2>/dev/null"; }
-  
-  print STDERR "$cmd\n" if $verbose;
-  my( $success, $error_message, $full_buf,
-      $stdout_buf, $stderr_buf ) =
-        run( command => $cmd, verbose => 0 );
-  
-  unless ($success){
-    die "ERROR: System call failed: '$cmd'\n" . join("\n", @$full_buf) . "\n";
-  }
-
-}
-
-sub load_group{
-# loading group file #
-  my ($group_in) = @_;
-  
-  open IN, $group_in or die $!;
-  my %group;
-  while(<IN>){
-    chomp;
-    my @line = split /\t/;
-    die " ERROR: group file must have >= 2 columns!\n"
-      unless scalar @line >= 2;
-    
-    $group{$line[0]} = $line[1]; 
-  }
-  close IN;
-  return \%group;
-}
-
-sub fasta2txt{
-# converting fasta to txt file #
-  my ($infile, $outdir) = @_;
-  open IN, $infile or die $!;
-  
-  # loading fasta #
-  my (%fasta, $tmpkey);
-  while(<IN>){
-    chomp;
-    $_ =~ s/#.+//;
-    next if  $_ =~ /^\s*$/;	
-    
-    if($_ =~ />.+/){
-      $fasta{$_} = "";
-      s/^>//;			# removing '>'
-      $tmpkey = $_;	# changing key
-    }
-    else{	
-      s/\./-/g;
-      $fasta{$tmpkey} .= $_; 
-    }
-  }
-  close IN;
-
-  # writing fasta as table #
-  my @parts = File::Spec->splitpath($infile);
-  my $outfile = "$outdir/$parts[2]";
-  $outfile =~ s/\.[^\.]+$|$/.txt/;
-  
-  open OUT, ">$outfile" or die $!;
-  foreach my $name (keys %fasta){
-    print OUT join("\t", $name, $fasta{$name}), "\n";
-  }
-  close OUT;
-  
-  return $outfile;
-}
-
-sub make_outdir{
-  # making outdir for all of the temp files #
-  my $outdir = shift;
-  
-  $outdir = "SNAP_batch_tmp" unless $outdir;
-  rmtree($outdir) if -d $outdir;
-  mkdir $outdir or die $!;
-  
-  $outdir = File::Spec->rel2abs($outdir);
-  chdir $outdir or die $!;
-  
-  return $outdir;
-}
-
-
-__END__
-
->>>>>>> e435bced
-=pod
-
-=head1 NAME
-
-SNAP_batch.pl -- run SNAP.pl on many alignments and parse output
-
-=head1 SYNOPSIS
-
-SNAP_batch.pl [options] alignment(s).fna
-
-=head2 options
-
-=over
-
-<<<<<<< HEAD
-=item -group  <str>
-=======
-=item -group  <char>
->>>>>>> e435bced
-
-Group file in Mothur format (2 column: 1st=taxon, 2nd=group; no header).
-This is required to summarize dn/ds between groups.
-
-<<<<<<< HEAD
-=item -prefix  <str>
-
-Prefix of output files. ["SNAP_batch"]
-
-=item -exe  <str>
-=======
-=item -prefix  <char>
-
-Prefix of output files. ["SNAP_batch"]
-
-=item -directory  <char>
->>>>>>> e435bced
-
-SNAP executable. ["SNAP.pl"]
-
-=item -fork  <int>
-
-Number of parallel SNAP calls. [1]
-
-<<<<<<< HEAD
-=item -debug
-
-Debug mode.
-=======
-=item -SNAP_exec  <char>
->>>>>>> e435bced
-
-=item -v	Verbose output
-
-=item -h	This help message
-
-=back
-
-=head2 For more information:
-
-perldoc SNAP_batch.pl
-
-=head1 DESCRIPTION
-
-Run SNAP.pl on many gene alignments and get a summary of the output.
-All values are averages of comparisons that did not produce 'NA' values.
-
-One or more fasta files (nucleotide) can be provided as input.
-
-If a group file is provided, the group file names (1st column) must
-match the fasta names.
-
-=head2 WARNINGS
-
-Multi-copy genes should produce and output, but the usefulness of 
-such output is questionable.
-
-=head2 Output files
-
-=head3 PREFIX_summary.txt
-
-A summary for all comparisons in the alignment (excluding 'NA' values).
-The columns are: file, ds, dn, ds/dn, dn/ds
-
-=head3 PREFIX_by-group.txt
-
-Only written if a group file is provided. The columns are:
-file, group1, group2, ds, dn, ds/dn, dn/ds
-
-=head1 EXAMPLES
-
-=head2 Just averages for all taxa:
-
-SNAP_batch.pl alignment(s).fna
-
-=head2 Average values between each group
-
-SNAP_batch.pl -g group.txt alignment(s).fna
-
-=head1 AUTHOR
-
-Nick Youngblut <nyoungb2@illinois.edu>
-
-=head1 AVAILABILITY
-
-sharchaea.life.uiuc.edu:/home/git/ITEP_PopGen/
-
-=head1 COPYRIGHT
-
-Copyright 2010, 2011
-This software is licensed under the terms of the GPLv3
-
-=cut
-
-
-### modules
-use strict;
-use warnings;
-use Pod::Usage;
-use Data::Dumper;
-use Getopt::Long;
-use File::Spec;
-use File::Path;
-use Forks::Super;
-use IPC::Cmd qw/can_run run/;
-use Bio::SeqIO;
-
-### args/flags
-pod2usage("$0: No files given.") if ((@ARGV == 0) && (-t STDIN));
-
-my ($verbose, $group_in, $debug);
-my $snap_exe = 'SNAP.pl';
-my $prefix = "SNAP_batch";
-my $fork = 1;
-GetOptions(
-	   "group=s" => \$group_in,
-	   "prefix=s" => \$prefix,			# output file prefix
-	   "fork=i" => \$fork,
-	   "exe=s" => \$snap_exe,
-	   "debug" => \$debug,
-	   "verbose" => \$verbose,
-	   "help|?" => \&pod2usage # Help
-	   );
-
-### I/O error & defaults
-#die " ERROR: provide a group file in Mothur format!\n" unless $group_in;
-unless(can_run($snap_exe)){
-  die "ERROR: cannot find SNAP executable: '$snap_exe'\n"
-}
-foreach my $infile (@ARGV){
-	die " ERROR: $infile not found!\n" unless -e $infile;
-	$infile = File::Spec->rel2abs($infile);
-	}
-
-### MAIN
-my $group_r = load_group($group_in) if $group_in;
-my $curdir = File::Spec->rel2abs(File::Spec->curdir());
-
-
-my %summary;
-my %by_group;
-foreach my $infile (@ARGV){
-  my $job = fork{
-    max_proc => $fork,
-      share => [\%summary, \%by_group],
-	sub => sub{
-	  # tmp output dir #
-	  use File::Temp qw/tempdir/;
-	  my $tmpdir = File::Temp->newdir(); 		# temp directory
-	  my $outdir= $tmpdir->dirname;
-	  $outdir = File::Spec->rel2abs(File::Spec->curdir) if $debug;
-	  chdir $outdir or die $!;
-
-	  # converting fasta to table #
-	  my $tbl_file = fasta2txt($infile, $outdir);
-	  
-	  # running SNAP #
-	  call_SNAP($tbl_file, $snap_exe);
-
-	  # find summary file #
-	  my $sumFile = findSummaryFile();
-	  
-	  # parsing output #
-	  parse_SNAP_summary($sumFile, $infile, \%summary, \%by_group, $group_r);
-	  
-	  # back to current directory
-	  chdir $curdir or die $!;
-	}
-      }
-}
-waitall;
-
-# writing summary tables #
-write_by_group_table(\%by_group, $group_r, $prefix) if $group_r;
-write_summary_table(\%summary, $prefix);
-
-# clean up #
-rm_fork_dirs();
-
-
-### Subroutines
-sub rm_fork_dirs{
-# removing any fork directories still present #
-  my $curdir = File::Spec->curdir();
-  opendir IN, $curdir or die $!;
-  my @files = readdir IN;
-  closedir IN or die $!;
-  
-  foreach( grep(/^\.fhfork\d+/, @files) ){
-    rmtree($_) or warn "Couldn't delete '$_'";
-  }
-  
-  print STDERR "All Forks::Super tmp directories deleted\n";
-}
-
-sub write_by_group_table{
-  # writing by-group summary of dn/ds #
-  my ($by_group_r, $group_r, $prefix) = @_;
-  
-  # getting unique groups #
-  my %ugroup;
-  map{ $ugroup{$_} = 1 } values %$group_r;
-  my @ugroup = keys %ugroup;
-  
-  # out FH #
-  my $groupOutFile = "$prefix\_by-group.txt";
-  open OUT, ">$groupOutFile" or die $!;
-  
-  # writing table #
-  foreach my $file (keys %$by_group_r){
-    for my $i (0..$#ugroup){
-      for my $ii (0..$#ugroup){
-	next if $i > $ii;		# lower triangle; keeping same comparisons
-	
-	# if no values in comparison that are not "NA" #
-	if(! exists $by_group_r->{$file}{$ugroup[$i]}{$ugroup[$ii]} ||
-	   $by_group_r->{$file}{$ugroup[$i]}{$ugroup[$ii]}{"N"} =~ /NA/){
-	  
-	  print OUT join("\t", $file, $ugroup[$i], $ugroup[$ii], qw/NA NA NA NA/), "\n";
-	  next;
-	}
-	
-	# dn/ds #
-	my $dn_ds = calc_dn_ds($by_group_r->{$file}{$ugroup[$i]}{$ugroup[$ii]}{"ds/dn"} /
-			       $by_group_r->{$file}{$ugroup[$i]}{$ugroup[$ii]}{"N"});				
-	
-	# writing line (Ave values) #
-	# header = file, group1, group2, ave_ds, ave_dn, ave_ds/dn, ave_dn/ds #
-	print OUT join("\t", $file, $ugroup[$i], $ugroup[$ii],
-		       $by_group_r->{$file}{$ugroup[$i]}{$ugroup[$ii]}{"ds"} /	
-		       $by_group_r->{$file}{$ugroup[$i]}{$ugroup[$ii]}{"N"},
-		       $by_group_r->{$file}{$ugroup[$i]}{$ugroup[$ii]}{"dn"} /
-		       $by_group_r->{$file}{$ugroup[$i]}{$ugroup[$ii]}{"N"},
-		       $by_group_r->{$file}{$ugroup[$i]}{$ugroup[$ii]}{"ds/dn"} /
-		       $by_group_r->{$file}{$ugroup[$i]}{$ugroup[$ii]}{"N"},
-		       $dn_ds), "\n";
-      }
-    }
-  }
-  
-  close OUT;
-
-  print STDERR "File written: $groupOutFile\n";
-}
-
-
-sub write_summary_table{
-  # writing summary table #
-  my ($summary_r, $prefix) = @_;
-  
-  # out FH #
-  my $outFile = "$prefix\_summary.txt"; 
-  open OUT, ">$outFile" or die $!;
-  
-  # header: dn, ds, ds/dn, dn/ds	
-  foreach my $file (keys %$summary_r){		
-    print OUT join("\t", $file, 
-		   $summary_r->{$file}{"ds"},
-		   $summary_r->{$file}{"dn"},
-		   $summary_r->{$file}{"ds/dn"},
-		   $summary_r->{$file}{"dn/ds"}
-		  ), "\n";
-  }
-  close OUT;
-  print STDERR "File written: $outFile\n";
-}
-
-
-sub findSummaryFile{
-  # finding summary file produced by SNAP #
-  
-  my $cwd = File::Spec->rel2abs(File::Spec->curdir());
-  
-  opendir DIR, $cwd or die $!;
-  my @sumFiles = grep(/summary/, readdir DIR);
-  closedir DIR or die $!;
-
-  if(length(@sumFiles) > 1){
-    die "ERROR: >1 summary file in directory";
-  }
-  
-  return $sumFiles[0];
-}
-
-sub parse_SNAP_summary{
-  # parsing the output from SNAP #
-  my ($sumFile, $infile, $summary_r, $by_group_r, $group_r) = @_;
-  
-  #print Dumper $group_r; exit;
-  # getting group combinations #
-  my %ugroup;
-  map{ $ugroup{$_} = 1 } values %$group_r;
-  my @ugroup = sort keys %ugroup;
-  my @group_comb;
-  for my $i (0..$#ugroup){
-    for my $ii (0..$#ugroup){
-      next if $ii < $i;
-      push @group_comb, [$ugroup[$i], $ugroup[$ii]];
-    }
-  }
-  
-  unless(-s $sumFile){
-    die "ERROR: '$sumFile' not found!\n";
-  }
-  open IN, $sumFile or die $!;
-  while(<IN>){
-    chomp;
-    
-    ## parsing by group (summing by group comparison) ##
-    if (/^\d+ +\d+/ && $group_r){		# seq-seq comparison
-      my @line = split / +/;
-      next if $line[12] eq "NA";						# if no ds/dn
-      
-      die " ERROR: $line[2] not found in group file!\n"
-	unless exists $group_r->{$line[2]};
-      die " ERROR: $line[3] not found in group file!\n"
-	unless exists $group_r->{$line[3]};
-      
-      ## loading by both grouping directions ##
-      # ds #
-      $by_group_r->{$infile}{$group_r->{$line[2]}} 			
-	{$group_r->{$line[3]}}
-	  {"ds"} += $line[10];
-      
-      $by_group_r->{$infile}{$group_r->{$line[3]}} 		
-	{$group_r->{$line[2]}}
-	  {"ds"} += $line[10];
-      
-      # dn #
-      $by_group_r->{$infile}{$group_r->{$line[2]}} 			
-	{$group_r->{$line[3]}}
-	  {"dn"} += $line[11];
-      $by_group_r->{$infile}{$group_r->{$line[3]}} 			
-	{$group_r->{$line[2]}}
-	  {"dn"} += $line[11];
-      
-      # ds/dn #
-      $by_group_r->{$infile}{$group_r->{$line[2]}} 
-	{$group_r->{$line[3]}}
-	  {"ds/dn"} += $line[12];
-      $by_group_r->{$infile}{$group_r->{$line[3]}} 
-	{$group_r->{$line[2]}}
-	  {"ds/dn"} += $line[12];
-      
-      # N ds/dn that are not "NA" #
-      $by_group_r->{$infile}{$group_r->{$line[2]}} 
-	{$group_r->{$line[3]}}
-	  {"N"} += 1;
-      $by_group_r->{$infile}{$group_r->{$line[3]}} 
-	{$group_r->{$line[2]}}
-	  {"N"} += 1;
-    }
-    
-    ## mean values ##
-    if (/Averages of all pairwise comparisons/){
-      s/,//g;
-      my @line = split / +/;	#7=ds, 10=dn, 13=dn/ds
-      $summary_r->{$infile}{"ds"} = $line[7];
-      $summary_r->{$infile}{"dn"} = $line[10];
-      $summary_r->{$infile}{"ds/dn"} = $line[13];
-      $summary_r->{$infile}{"dn/ds"} = calc_dn_ds($line[13]);
-      last;
-    }
-  }
-  close IN;
-  
-  # if no group values; NAs produced #
-  foreach my $comb (@group_comb){
-    unless(exists $by_group_r->{$infile}{$$comb[0]}{$$comb[1]}){
-      $by_group_r->{$infile}{$$comb[0]}{$$comb[1]}{"ds"} = "NA";
-      $by_group_r->{$infile}{$$comb[0]}{$$comb[1]}{"dn"} = "NA";
-      $by_group_r->{$infile}{$$comb[0]}{$$comb[1]}{"ds/dn"} = "NA";
-      $by_group_r->{$infile}{$$comb[0]}{$$comb[1]}{"N"} = "NA";									
-    }
-  }
-  
-  # if no mean values #
-  unless(exists $summary_r->{$infile}){
-    $summary_r->{$infile}{"ds"} = "NA";
-    $summary_r->{$infile}{"dn"} = "NA";
-    $summary_r->{$infile}{"ds/dn"} = "NA";
-    $summary_r->{$infile}{"dn/ds"} = "NA";
-  }
-  
-  #print Dumper %$by_group_r; exit; 
-}
-
 
 sub calc_dn_ds{
   # get dn/ds from ds/dn #
